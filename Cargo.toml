--- conflicted
+++ resolved
@@ -26,23 +26,14 @@
 
 [workspace.dependencies]
 # Internal dependencies
-<<<<<<< HEAD
 sol-types = { path = "crates/sol-types" }
-=======
 bitcoin-core-rs = { path = "crates/bitcoin-core-rs"}
->>>>>>> 4b20d29c
 bitcoin-light-client-core = { path = "crates/bitcoin-light-client-core" }
 rift-core = { path = "crates/rift-core" }
 rift-sdk = { path = "crates/rift-sdk" }
 rift-program = {path = "crates/rift-program"}
 data-engine = { path = "crates/data-engine" }
 test-data-utils = { path = "test-data" }
-<<<<<<< HEAD
-=======
-
-
-
->>>>>>> 4b20d29c
 data-engine-server = { path = "bin/data-engine-server" }
 devnet = {path = "bin/devnet"}
 
